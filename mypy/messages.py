"""Facilities and constants for generating error messages during type checking.

The type checker itself does not deal with message string literals to
improve code clarity and to simplify localization (in the future)."""

import re

from typing import Undefined, cast, List, Any, Sequence, Iterable

from mypy.errors import Errors
from mypy.types import (
    Type, Callable, Instance, TypeVar, TupleType, UnionType, Void, NoneTyp, AnyType,
    Overloaded, FunctionLike
)
from mypy.nodes import (
    TypeInfo, Context, op_methods, FuncDef, reverse_type_aliases
)


# Constants that represent simple type checker error message, i.e. messages
# that do not have any parameters.

NO_RETURN_VALUE_EXPECTED = 'No return value expected'
INCOMPATIBLE_RETURN_VALUE_TYPE = 'Incompatible return value type'
RETURN_VALUE_EXPECTED = 'Return value expected'
BOOLEAN_VALUE_EXPECTED = 'Boolean value expected'
BOOLEAN_EXPECTED_FOR_IF = 'Boolean value expected for if condition'
BOOLEAN_EXPECTED_FOR_WHILE = 'Boolean value expected for while condition'
BOOLEAN_EXPECTED_FOR_UNTIL = 'Boolean value expected for until condition'
BOOLEAN_EXPECTED_FOR_NOT = 'Boolean value expected for not operand'
INVALID_EXCEPTION = 'Exception must be derived from BaseException'
INVALID_EXCEPTION_TYPE = 'Exception type must be derived from BaseException'
INVALID_RETURN_TYPE_FOR_YIELD = \
<<<<<<< HEAD
                         'Iterator function return type expected for "yield"'
INVALID_RETURN_TYPE_FOR_YIELD_FROM = \
                         'Iterable function return type expected for "yield from"'
=======
    'Iterator function return type expected for "yield"'
>>>>>>> ff16eee1
INCOMPATIBLE_TYPES = 'Incompatible types'
INCOMPATIBLE_TYPES_IN_ASSIGNMENT = 'Incompatible types in assignment'
INCOMPATIBLE_TYPES_IN_YIELD = 'Incompatible types in yield'
INCOMPATIBLE_TYPES_IN_YIELD_FROM = 'Incompatible types in "yield from"'
INIT_MUST_NOT_HAVE_RETURN_TYPE = 'Cannot define return type for "__init__"'
GETTER_TYPE_INCOMPATIBLE_WITH_SETTER = \
    'Type of getter incompatible with setter'
TUPLE_INDEX_MUST_BE_AN_INT_LITERAL = 'Tuple index must an integer literal'
TUPLE_INDEX_OUT_OF_RANGE = 'Tuple index out of range'
TYPE_CONSTANT_EXPECTED = 'Type "Constant" or initializer expected'
INCOMPATIBLE_PAIR_ITEM_TYPE = 'Incompatible Pair item type'
INVALID_TYPE_APPLICATION_TARGET_TYPE = 'Invalid type application target type'
INCOMPATIBLE_TUPLE_ITEM_TYPE = 'Incompatible tuple item type'
INCOMPATIBLE_KEY_TYPE = 'Incompatible dictionary key type'
INCOMPATIBLE_VALUE_TYPE = 'Incompatible dictionary value type'
NEED_ANNOTATION_FOR_VAR = 'Need type annotation for variable'
ITERABLE_EXPECTED = 'Iterable expected'
INCOMPATIBLE_TYPES_IN_FOR = 'Incompatible types in for statement'
INCOMPATIBLE_ARRAY_VAR_ARGS = 'Incompatible variable arguments in call'
INVALID_SLICE_INDEX = 'Slice index must be an integer or None'
CANNOT_INFER_LAMBDA_TYPE = 'Cannot infer type of lambda'
CANNOT_INFER_ITEM_TYPE = 'Cannot infer iterable item type'
CANNOT_ACCESS_INIT = 'Cannot access "__init__" directly'
CANNOT_ASSIGN_TO_METHOD = 'Cannot assign to a method'
CANNOT_ASSIGN_TO_TYPE = 'Cannot assign to a type'
INCONSISTENT_ABSTRACT_OVERLOAD = \
    'Overloaded method has both abstract and non-abstract variants'
INSTANCE_LAYOUT_CONFLICT = 'Instance layout conflict in multiple inheritance'


class MessageBuilder:
    """Helper class for reporting type checker error messages with parameters.

    The methods of this class need to be provided with the context within a
    file; the errors member manages the wider context.

    IDEA: Support a 'verbose mode' that includes full information about types
          in error messages and that may otherwise produce more detailed error
          messages.
    """

    # Report errors using this instance. It knows about the current file and
    # import context.
    errors = Undefined(Errors)

    # Number of times errors have been disabled.
    disable_count = 0

    # Hack to deduplicate error messages from union types
    disable_type_names = 0

    def __init__(self, errors: Errors) -> None:
        self.errors = errors
        self.disable_count = 0
        self.disable_type_names = 0

    #
    # Helpers
    #

    def copy(self) -> 'MessageBuilder':
        new = MessageBuilder(self.errors.copy())
        new.disable_count = self.disable_count
        return new

    def add_errors(self, messages: 'MessageBuilder') -> None:
        """Add errors in messages to this builder."""
        self.errors.error_info.extend(messages.errors.error_info)

    def disable_errors(self) -> None:
        self.disable_count += 1

    def enable_errors(self) -> None:
        self.disable_count -= 1

    def is_errors(self) -> bool:
        return self.errors.is_errors()

    def fail(self, msg: str, context: Context) -> None:
        """Report an error message (unless disabled)."""
        if self.disable_count <= 0:
            self.errors.report(context.get_line(), msg.strip())

    def format(self, typ: Type) -> str:
        """Convert a type to a relatively short string that is
        suitable for error messages. Mostly behave like format_simple
        below, but never return an empty string.
        """
        s = self.format_simple(typ)
        if s != '':
            # If format_simple returns a non-trivial result, use that.
            return s
        elif isinstance(typ, FunctionLike):
            func = cast(FunctionLike, typ)
            if func.is_type_obj():
                # The type of a type object type can be derived from the
                # return type (this always works).
                itype = cast(Instance, func.items()[0].ret_type)
                return self.format(itype)
            elif isinstance(func, Callable):
                arg_types = map(self.format, func.arg_types)
                return_type = self.format(func.ret_type)
                return 'Function[[{}] -> {}]'.format(", ".join(arg_types), return_type)
            else:
                # Use a simple representation for function types; proper
                # function types may result in long and difficult-to-read
                # error messages.
                return 'functionlike'
        else:
            # Default case; we simply have to return something meaningful here.
            return 'object'

    def format_simple(self, typ: Type) -> str:
        """Convert simple types to string that is suitable for error messages.

        Return "" for complex types. Try to keep the length of the result
        relatively short to avoid overly long error messages.

        Examples:
          builtins.int -> 'int'
          Any type -> 'Any'
          void -> None
          function type -> "" (empty string)
        """
        if isinstance(typ, Instance):
            itype = cast(Instance, typ)
            # Get the short name of the type.
            base_str = itype.type.name()
            if itype.args == []:
                # No type arguments. Place the type name in quotes to avoid
                # potential for confusion: otherwise, the type name could be
                # interpreted as a normal word.
                return '"{}"'.format(base_str)
            elif itype.type.fullname() in reverse_type_aliases:
                alias = reverse_type_aliases[itype.type.fullname()]
                alias = alias.split('.')[-1]
                items = [strip_quotes(self.format(arg)) for arg in itype.args]
                return '{}[{}]'.format(alias, ', '.join(items))
            else:
                # There are type arguments. Convert the arguments to strings
                # (using format() instead of format_simple() to avoid empty
                # strings). If the result is too long, replace arguments
                # with [...].
                a = []  # type: List[str]
                for arg in itype.args:
                    a.append(strip_quotes(self.format(arg)))
                s = ', '.join(a)
                if len((base_str + s)) < 25:
                    return '{}[{}]'.format(base_str, s)
                else:
                    return '{}[...]'.format(base_str)
        elif isinstance(typ, TypeVar):
            # This is similar to non-generic instance types.
            return '"{}"'.format((cast(TypeVar, typ)).name)
        elif isinstance(typ, TupleType):
            items = []
            for t in (cast(TupleType, typ)).items:
                items.append(strip_quotes(self.format(t)))
            s = '"Tuple[{}]"'.format(', '.join(items))
            if len(s) < 40:
                return s
            else:
                return 'tuple(length {})'.format(len(items))
        elif isinstance(typ, UnionType):
            items = []
            for t in (cast(UnionType, typ)).items:
                items.append(strip_quotes(self.format(t)))
            s = '"Union[{}]"'.format(', '.join(items))
            if len(s) < 40:
                return s
            else:
                return 'union(length {})'.format(len(items))
        elif isinstance(typ, Void):
            return 'None'
        elif isinstance(typ, NoneTyp):
            return 'None'
        elif isinstance(typ, AnyType):
            return '"Any"'
        elif typ is None:
            raise RuntimeError('Type is None')
        else:
            # No simple representation for this type that would convey very
            # useful information. No need to mention the type explicitly in a
            # message.
            return ''

    #
    # Specific operations
    #

    # The following operations are for genering specific error messages. They
    # get some information as arguments, and they build an error message based
    # on them.

    def has_no_attr(self, typ: Type, member: str, context: Context) -> Type:
        """Report a missing or non-accessible member.

        The type argument is the base type. If member corresponds to
        an operator, use the corresponding operator name in the
        messages. Return type Any.
        """
        if (isinstance(typ, Instance) and
                (cast(Instance, typ)).type.has_readable_member(member)):
            self.fail('Member "{}" is not assignable'.format(member), context)
        elif isinstance(typ, Void):
            self.check_void(typ, context)
        elif member == '__contains__':
            self.fail('Unsupported right operand type for in ({})'.format(
                self.format(typ)), context)
        elif member in op_methods.values():
            # Access to a binary operator member (e.g. _add). This case does
            # not handle indexing operations.
            for op, method in op_methods.items():
                if method == member:
                    self.unsupported_left_operand(op, typ, context)
                    break
        elif member == '__neg__':
            self.fail('Unsupported operand type for unary - ({})'.format(
                self.format(typ)), context)
        elif member == '__pos__':
            self.fail('Unsupported operand type for unary + ({})'.format(
                self.format(typ)), context)
        elif member == '__invert__':
            self.fail('Unsupported operand type for ~ ({})'.format(
                self.format(typ)), context)
        elif member == '__getitem__':
            # Indexed get.
            self.fail('Value of type {} is not indexable'.format(
                self.format(typ)), context)
        elif member == '__setitem__':
            # Indexed set.
            self.fail('Unsupported target for indexed assignment', context)
        else:
            # The non-special case: a missing ordinary attribute.
            if not self.disable_type_names:
                self.fail('{} has no attribute "{}"'.format(self.format(typ),
                                                            member), context)
            else:
                self.fail('Some element of union has no attribute "{}"'.format(
                    member), context)
        return AnyType()

    def unsupported_operand_types(self, op: str, left_type: Any,
                                  right_type: Any, context: Context) -> None:
        """Report unsupported operand types for a binary operation.

        Types can be Type objects or strings.
        """
        if isinstance(left_type, Void) or isinstance(right_type, Void):
            self.check_void(left_type, context)
            self.check_void(right_type, context)
            return
        left_str = ''
        if isinstance(left_type, str):
            left_str = left_type
        else:
            left_str = self.format(left_type)

        right_str = ''
        if isinstance(right_type, str):
            right_str = right_type
        else:
            right_str = self.format(right_type)

        if self.disable_type_names:
            msg = 'Unsupported operand types for {} (likely involving Union)'.format(op)
        else:
            msg = 'Unsupported operand types for {} ({} and {})'.format(
                op, left_str, right_str)
        self.fail(msg, context)

    def unsupported_left_operand(self, op: str, typ: Type,
                                 context: Context) -> None:
        if not self.check_void(typ, context):
            if self.disable_type_names:
                msg = 'Unsupported left operand type for {} (some union)'.format(op)
            else:
                msg = 'Unsupported left operand type for {} ({})'.format(
                    op, self.format(typ))
            self.fail(msg, context)

    def type_expected_as_right_operand_of_is(self, context: Context) -> None:
        self.fail('Type expected as right operand of "is"', context)

    def not_callable(self, typ: Type, context: Context) -> Type:
        self.fail('{} not callable'.format(self.format(typ)), context)
        return AnyType()

    def incompatible_argument(self, n: int, callee: Callable, arg_type: Type,
                              context: Context) -> None:
        """Report an error about an incompatible argument type.

        The argument type is arg_type, argument number is n and the
        callee type is 'callee'. If the callee represents a method
        that corresponds to an operator, use the corresponding
        operator name in the messages.
        """
        target = ''
        if callee.name:
            name = callee.name
            base = extract_type(name)

            for op, method in op_methods.items():
                for variant in method, '__r' + method[2:]:
                    if name.startswith('"{}" of'.format(variant)):
                        if op == 'in' or variant != method:
                            # Reversed order of base/argument.
                            self.unsupported_operand_types(op, arg_type, base,
                                                           context)
                        else:
                            self.unsupported_operand_types(op, base, arg_type,
                                                           context)
                        return

            if name.startswith('"__getitem__" of'):
                self.invalid_index_type(arg_type, base, context)
                return

            if name.startswith('"__setitem__" of'):
                if n == 1:
                    self.invalid_index_type(arg_type, base, context)
                else:
                    self.fail(INCOMPATIBLE_TYPES_IN_ASSIGNMENT, context)
                return

            target = 'to {} '.format(name)

        msg = ''
        if callee.name == '<list>':
            name = callee.name[1:-1]
            msg = '{} item {} has incompatible type {}'.format(
                name[0].upper() + name[1:], n, self.format_simple(arg_type))
        elif callee.name == '<list-comprehension>':
            msg = 'List comprehension has incompatible type List[{}]'.format(
                strip_quotes(self.format(arg_type)))
        elif callee.name == '<generator>':
            msg = 'Generator has incompatible item type {}'.format(
                self.format_simple(arg_type))
        else:
            try:
                expected_type = callee.arg_types[n - 1]
            except IndexError:  # Varargs callees
                expected_type = callee.arg_types[-1]
            msg = 'Argument {} {}has incompatible type {}; expected {}'.format(
                n, target, self.format(arg_type), self.format(expected_type))
        self.fail(msg, context)

    def invalid_index_type(self, index_type: Type, base_str: str,
                           context: Context) -> None:
        self.fail('Invalid index type {} for {}'.format(
            self.format(index_type), base_str), context)

    def invalid_argument_count(self, callee: Callable, num_args: int,
                               context: Context) -> None:
        if num_args < len(callee.arg_types):
            self.too_few_arguments(callee, context)
        else:
            self.too_many_arguments(callee, context)

    def too_few_arguments(self, callee: Callable, context: Context) -> None:
        msg = 'Too few arguments'
        if callee.name:
            msg += ' for {}'.format(callee.name)
        self.fail(msg, context)

    def too_many_arguments(self, callee: Callable, context: Context) -> None:
        msg = 'Too many arguments'
        if callee.name:
            msg += ' for {}'.format(callee.name)
        self.fail(msg, context)

    def too_many_positional_arguments(self, callee: Callable,
                                      context: Context) -> None:
        msg = 'Too many positional arguments'
        if callee.name:
            msg += ' for {}'.format(callee.name)
        self.fail(msg, context)

    def unexpected_keyword_argument(self, callee: Callable, name: str,
                                    context: Context) -> None:
        msg = 'Unexpected keyword argument "{}"'.format(name)
        if callee.name:
            msg += ' for {}'.format(callee.name)
        self.fail(msg, context)

    def duplicate_argument_value(self, callee: Callable, index: int,
                                 context: Context) -> None:
        self.fail('{} gets multiple values for keyword argument "{}"'.
                  format(capitalize(callable_name(callee)),
                         callee.arg_names[index]), context)

    def does_not_return_value(self, void_type: Type, context: Context) -> None:
        """Report an error about a void type in a non-void context.

        The first argument must be a void type. If the void type has a
        source in it, report it in the error message. This allows
        giving messages such as 'Foo does not return a value'.
        """
        if (cast(Void, void_type)).source is None:
            self.fail('Function does not return a value', context)
        else:
            self.fail('{} does not return a value'.format(
                capitalize((cast(Void, void_type)).source)), context)

    def no_variant_matches_arguments(self, overload: Overloaded,
                                     context: Context) -> None:
        if overload.name():
            self.fail('No overload variant of {} matches argument types'
                      .format(overload.name()), context)
        else:
            self.fail('No overload variant matches argument types', context)

    def function_variants_overlap(self, n1: int, n2: int,
                                  context: Context) -> None:
        self.fail('Function signature variants {} and {} overlap'.format(
            n1 + 1, n2 + 1), context)

    def invalid_cast(self, target_type: Type, source_type: Type,
                     context: Context) -> None:
        if not self.check_void(source_type, context):
            self.fail('Cannot cast from {} to {}'.format(
                self.format(source_type), self.format(target_type)), context)

    def incompatible_operator_assignment(self, op: str,
                                         context: Context) -> None:
        self.fail('Result type of {} incompatible in assignment'.format(op),
                  context)

    def incompatible_value_count_in_assignment(self, lvalue_count: int,
                                               rvalue_count: int,
                                               context: Context) -> None:
        if rvalue_count < lvalue_count:
            self.fail('Need {} values to assign'.format(lvalue_count), context)
        elif rvalue_count > lvalue_count:
            self.fail('Too many values to assign', context)

    def type_incompatible_with_supertype(self, name: str, supertype: TypeInfo,
                                         context: Context) -> None:
        self.fail('Type of "{}" incompatible with supertype "{}"'.format(
            name, supertype.name), context)

    def signature_incompatible_with_supertype(
            self, name: str, name_in_super: str, supertype: str,
            context: Context) -> None:
        target = self.override_target(name, name_in_super, supertype)
        self.fail('Signature of "{}" incompatible with {}'.format(
            name, target), context)

    def argument_incompatible_with_supertype(
            self, arg_num: int, name: str, name_in_supertype: str,
            supertype: str, context: Context) -> None:
        target = self.override_target(name, name_in_supertype, supertype)
        self.fail('Argument {} of "{}" incompatible with {}'
                  .format(arg_num, name, target), context)

    def return_type_incompatible_with_supertype(
            self, name: str, name_in_supertype: str, supertype: str,
            context: Context) -> None:
        target = self.override_target(name, name_in_supertype, supertype)
        self.fail('Return type of "{}" incompatible with {}'
                  .format(name, target), context)

    def override_target(self, name: str, name_in_super: str,
                        supertype: str) -> str:
        target = 'supertype "{}"'.format(supertype)
        if name_in_super != name:
            target = '"{}" of {}'.format(name_in_super, target)
        return target

    def boolean_return_value_expected(self, method: str,
                                      context: Context) -> None:
        self.fail('Boolean return value expected for method "{}"'.format(
            method), context)

    def incompatible_type_application(self, expected_arg_count: int,
                                      actual_arg_count: int,
                                      context: Context) -> None:
        if expected_arg_count == 0:
            self.fail('Type application targets a non-generic function',
                      context)
        elif actual_arg_count > expected_arg_count:
            self.fail('Type application has too many types ({} expected)'
                      .format(expected_arg_count), context)
        else:
            self.fail('Type application has too few types ({} expected)'
                      .format(expected_arg_count), context)

    def incompatible_array_item_type(self, typ: Type, index: int,
                                     context: Context) -> None:
        self.fail('Array item {} has incompatible type {}'.format(
            index, self.format(typ)), context)

    def could_not_infer_type_arguments(self, callee_type: Callable, n: int,
                                       context: Context) -> None:
        if callee_type.name and n > 0:
            self.fail('Cannot infer type argument {} of {}'.format(
                n, callee_type.name), context)
        else:
            self.fail('Cannot infer function type argument', context)

    def invalid_var_arg(self, typ: Type, context: Context) -> None:
        self.fail('List or tuple expected as variable arguments', context)

    def invalid_keyword_var_arg(self, typ: Type, context: Context) -> None:
        if isinstance(typ, Instance) and (
                (cast(Instance, typ)).type.fullname() == 'builtins.dict'):
            self.fail('Keywords must be strings', context)
        else:
            self.fail('Argument after ** must be a dictionary',
                      context)

    def incomplete_type_var_match(self, member: str, context: Context) -> None:
        self.fail('"{}" has incomplete match to supertype type variable'
                  .format(member), context)

    def not_implemented(self, msg: str, context: Context) -> Type:
        self.fail('Feature not implemented yet ({})'.format(msg), context)
        return AnyType()

    def undefined_in_superclass(self, member: str, context: Context) -> None:
        self.fail('"{}" undefined in superclass'.format(member), context)

    def check_void(self, typ: Type, context: Context) -> bool:
        """If type is void, report an error such as '.. does not
        return a value' and return True. Otherwise, return False.
        """
        if isinstance(typ, Void):
            self.does_not_return_value(typ, context)
            return True
        else:
            return False

    def cannot_determine_type(self, name: str, context: Context) -> None:
        self.fail("Cannot determine type of '%s'" % name, context)

    def invalid_method_type(self, sig: Callable, context: Context) -> None:
        self.fail('Invalid method type', context)

    def incompatible_conditional_function_def(self, defn: FuncDef) -> None:
        self.fail('All conditional function variants must have identical '
                  'signatures', defn)

    def cannot_instantiate_abstract_class(self, class_name: str,
                                          abstract_attributes: List[str],
                                          context: Context) -> None:
        attrs = format_string_list("'%s'" % a for a in abstract_attributes[:5])
        self.fail("Cannot instantiate abstract class '%s' with abstract "
                  "method%s %s" % (class_name, plural_s(abstract_attributes),
                                   attrs),
                  context)

    def base_class_definitions_incompatible(self, name: str, base1: TypeInfo,
                                            base2: TypeInfo,
                                            context: Context) -> None:
        self.fail('Definition of "{}" in base class "{}" is incompatible '
                  'with definition in base class "{}"'.format(
                      name, base1.name(), base2.name()), context)

    def cant_assign_to_method(self, context: Context) -> None:
        self.fail(CANNOT_ASSIGN_TO_METHOD, context)

    def read_only_property(self, name: str, type: TypeInfo,
                           context: Context) -> None:
        self.fail('Property "{}" defined in "{}" is read-only'.format(
            name, type.name()), context)

    def incompatible_typevar_value(self, callee: Callable, index: int,
                                   type: Type, context: Context) -> None:
        self.fail('Type argument {} of {} has incompatible value {}'.format(
            index, callable_name(callee), self.format(type)), context)

    def disjointness_violation(self, cls: TypeInfo, disjoint: TypeInfo,
                               context: Context) -> None:
        self.fail('disjointclass constraint of class {} disallows {} as a '
                  'base class'.format(cls.name(), disjoint.name()), context)

    def overloaded_signatures_overlap(self, index1: int, index2: int,
                                      context: Context) -> None:
        self.fail('Overloaded function signatures {} and {} overlap with '
                  'incompatible return types'.format(index1, index2), context)

    def invalid_reverse_operator_signature(self, reverse: str, other: str,
                                           context: Context) -> None:
        self.fail('"Any" return type expected since argument to {} does not '
                  'support {}'.format(reverse, other), context)

    def reverse_operator_method_with_any_arg_must_return_any(
            self, method: str, context: Context) -> None:
        self.fail('"Any" return type expected since argument to {} has type '
                  '"Any"'.format(method), context)

    def operator_method_signatures_overlap(
            self, reverse_class: str, reverse_method: str, forward_class: str,
            forward_method: str, context: Context) -> None:
        self.fail('Signatures of "{}" of "{}" and "{}" of "{}" are unsafely '
                  'overlapping'.format(reverse_method, reverse_class,
                                       forward_method, forward_class), context)

    def signatures_incompatible(self, method: str, other_method: str,
                                context: Context) -> None:
        self.fail('Signatures of "{}" and "{}" are incompatible'.format(
            method, other_method), context)

    def yield_from_not_valid_applied(self, expr: Type, context: Context) -> Type:
        text = self.format(expr) if self.format(expr) != 'object' else expr
        self.fail('"yield from" can\'t be applied to {}'.format(text), context)
        return AnyType()


def capitalize(s: str) -> str:
    """Capitalize the first character of a string."""
    if s == '':
        return ''
    else:
        return s[0].upper() + s[1:]


def extract_type(name: str) -> str:
    """If the argument is the name of a method (of form C.m), return
    the type portion in quotes (e.g. "y"). Otherwise, return the string
    unmodified.
    """
    name = re.sub('^"[a-zA-Z0-9_]+" of ', '', name)
    return name


def strip_quotes(s: str) -> str:
    """Strip a double quote at the beginning and end of the string, if any."""
    s = re.sub('^"', '', s)
    s = re.sub('"$', '', s)
    return s


def plural_s(s: Sequence[Any]) -> str:
    if len(s) > 1:
        return 's'
    else:
        return ''


def format_string_list(s: Iterable[str]) -> str:
    l = list(s)
    assert len(l) > 0
    if len(l) == 1:
        return l[0]
    else:
        return '%s and %s' % (', '.join(l[:-1]), l[-1])


def callable_name(type: Callable) -> str:
    if type.name:
        return type.name
    else:
        return 'function'<|MERGE_RESOLUTION|>--- conflicted
+++ resolved
@@ -31,20 +31,16 @@
 INVALID_EXCEPTION = 'Exception must be derived from BaseException'
 INVALID_EXCEPTION_TYPE = 'Exception type must be derived from BaseException'
 INVALID_RETURN_TYPE_FOR_YIELD = \
-<<<<<<< HEAD
                          'Iterator function return type expected for "yield"'
 INVALID_RETURN_TYPE_FOR_YIELD_FROM = \
                          'Iterable function return type expected for "yield from"'
-=======
-    'Iterator function return type expected for "yield"'
->>>>>>> ff16eee1
 INCOMPATIBLE_TYPES = 'Incompatible types'
 INCOMPATIBLE_TYPES_IN_ASSIGNMENT = 'Incompatible types in assignment'
 INCOMPATIBLE_TYPES_IN_YIELD = 'Incompatible types in yield'
 INCOMPATIBLE_TYPES_IN_YIELD_FROM = 'Incompatible types in "yield from"'
 INIT_MUST_NOT_HAVE_RETURN_TYPE = 'Cannot define return type for "__init__"'
 GETTER_TYPE_INCOMPATIBLE_WITH_SETTER = \
-    'Type of getter incompatible with setter'
+                                     'Type of getter incompatible with setter'
 TUPLE_INDEX_MUST_BE_AN_INT_LITERAL = 'Tuple index must an integer literal'
 TUPLE_INDEX_OUT_OF_RANGE = 'Tuple index out of range'
 TYPE_CONSTANT_EXPECTED = 'Type "Constant" or initializer expected'
@@ -64,31 +60,31 @@
 CANNOT_ASSIGN_TO_METHOD = 'Cannot assign to a method'
 CANNOT_ASSIGN_TO_TYPE = 'Cannot assign to a type'
 INCONSISTENT_ABSTRACT_OVERLOAD = \
-    'Overloaded method has both abstract and non-abstract variants'
+              'Overloaded method has both abstract and non-abstract variants'
 INSTANCE_LAYOUT_CONFLICT = 'Instance layout conflict in multiple inheritance'
 
 
 class MessageBuilder:
     """Helper class for reporting type checker error messages with parameters.
-
+    
     The methods of this class need to be provided with the context within a
     file; the errors member manages the wider context.
-
+    
     IDEA: Support a 'verbose mode' that includes full information about types
           in error messages and that may otherwise produce more detailed error
           messages.
     """
-
+    
     # Report errors using this instance. It knows about the current file and
     # import context.
     errors = Undefined(Errors)
-
+    
     # Number of times errors have been disabled.
     disable_count = 0
 
     # Hack to deduplicate error messages from union types
     disable_type_names = 0
-
+    
     def __init__(self, errors: Errors) -> None:
         self.errors = errors
         self.disable_count = 0
@@ -99,9 +95,7 @@
     #
 
     def copy(self) -> 'MessageBuilder':
-        new = MessageBuilder(self.errors.copy())
-        new.disable_count = self.disable_count
-        return new
+        return MessageBuilder(self.errors.copy())
 
     def add_errors(self, messages: 'MessageBuilder') -> None:
         """Add errors in messages to this builder."""
@@ -115,12 +109,12 @@
 
     def is_errors(self) -> bool:
         return self.errors.is_errors()
-
+    
     def fail(self, msg: str, context: Context) -> None:
         """Report an error message (unless disabled)."""
         if self.disable_count <= 0:
             self.errors.report(context.get_line(), msg.strip())
-
+    
     def format(self, typ: Type) -> str:
         """Convert a type to a relatively short string that is
         suitable for error messages. Mostly behave like format_simple
@@ -140,7 +134,8 @@
             elif isinstance(func, Callable):
                 arg_types = map(self.format, func.arg_types)
                 return_type = self.format(func.ret_type)
-                return 'Function[[{}] -> {}]'.format(", ".join(arg_types), return_type)
+                return 'Function[[{}] -> {}]'.format(", ".join(arg_types),
+                                                    return_type)
             else:
                 # Use a simple representation for function types; proper
                 # function types may result in long and difficult-to-read
@@ -149,13 +144,13 @@
         else:
             # Default case; we simply have to return something meaningful here.
             return 'object'
-
+    
     def format_simple(self, typ: Type) -> str:
         """Convert simple types to string that is suitable for error messages.
-
+        
         Return "" for complex types. Try to keep the length of the result
         relatively short to avoid overly long error messages.
-
+        
         Examples:
           builtins.int -> 'int'
           Any type -> 'Any'
@@ -181,7 +176,7 @@
                 # (using format() instead of format_simple() to avoid empty
                 # strings). If the result is too long, replace arguments
                 # with [...].
-                a = []  # type: List[str]
+                a = [] # type: List[str]
                 for arg in itype.args:
                     a.append(strip_quotes(self.format(arg)))
                 s = ', '.join(a)
@@ -227,11 +222,11 @@
     #
     # Specific operations
     #
-
+    
     # The following operations are for genering specific error messages. They
     # get some information as arguments, and they build an error message based
     # on them.
-
+    
     def has_no_attr(self, typ: Type, member: str, context: Context) -> Type:
         """Report a missing or non-accessible member.
 
@@ -277,38 +272,38 @@
                                                             member), context)
             else:
                 self.fail('Some element of union has no attribute "{}"'.format(
-                    member), context)
+                        member), context)
         return AnyType()
-
+    
     def unsupported_operand_types(self, op: str, left_type: Any,
                                   right_type: Any, context: Context) -> None:
         """Report unsupported operand types for a binary operation.
-
+        
         Types can be Type objects or strings.
         """
         if isinstance(left_type, Void) or isinstance(right_type, Void):
             self.check_void(left_type, context)
             self.check_void(right_type, context)
-            return
+            return 
         left_str = ''
         if isinstance(left_type, str):
             left_str = left_type
         else:
             left_str = self.format(left_type)
-
+        
         right_str = ''
         if isinstance(right_type, str):
             right_str = right_type
         else:
             right_str = self.format(right_type)
-
+        
         if self.disable_type_names:
             msg = 'Unsupported operand types for {} (likely involving Union)'.format(op)
         else:
             msg = 'Unsupported operand types for {} ({} and {})'.format(
                 op, left_str, right_str)
         self.fail(msg, context)
-
+    
     def unsupported_left_operand(self, op: str, typ: Type,
                                  context: Context) -> None:
         if not self.check_void(typ, context):
@@ -318,14 +313,14 @@
                 msg = 'Unsupported left operand type for {} ({})'.format(
                     op, self.format(typ))
             self.fail(msg, context)
-
+    
     def type_expected_as_right_operand_of_is(self, context: Context) -> None:
         self.fail('Type expected as right operand of "is"', context)
-
+    
     def not_callable(self, typ: Type, context: Context) -> Type:
         self.fail('{} not callable'.format(self.format(typ)), context)
         return AnyType()
-
+    
     def incompatible_argument(self, n: int, callee: Callable, arg_type: Type,
                               context: Context) -> None:
         """Report an error about an incompatible argument type.
@@ -339,7 +334,7 @@
         if callee.name:
             name = callee.name
             base = extract_type(name)
-
+            
             for op, method in op_methods.items():
                 for variant in method, '__r' + method[2:]:
                     if name.startswith('"{}" of'.format(variant)):
@@ -350,21 +345,21 @@
                         else:
                             self.unsupported_operand_types(op, base, arg_type,
                                                            context)
-                        return
-
+                        return 
+            
             if name.startswith('"__getitem__" of'):
                 self.invalid_index_type(arg_type, base, context)
-                return
-
+                return 
+            
             if name.startswith('"__setitem__" of'):
                 if n == 1:
                     self.invalid_index_type(arg_type, base, context)
                 else:
                     self.fail(INCOMPATIBLE_TYPES_IN_ASSIGNMENT, context)
-                return
-
+                return 
+            
             target = 'to {} '.format(name)
-
+        
         msg = ''
         if callee.name == '<list>':
             name = callee.name[1:-1]
@@ -372,43 +367,43 @@
                 name[0].upper() + name[1:], n, self.format_simple(arg_type))
         elif callee.name == '<list-comprehension>':
             msg = 'List comprehension has incompatible type List[{}]'.format(
-                strip_quotes(self.format(arg_type)))
+                                  strip_quotes(self.format(arg_type)))
         elif callee.name == '<generator>':
             msg = 'Generator has incompatible item type {}'.format(
-                self.format_simple(arg_type))
+                                              self.format_simple(arg_type))
         else:
             try:
-                expected_type = callee.arg_types[n - 1]
+                expected_type = callee.arg_types[n-1]
             except IndexError:  # Varargs callees
                 expected_type = callee.arg_types[-1]
             msg = 'Argument {} {}has incompatible type {}; expected {}'.format(
                 n, target, self.format(arg_type), self.format(expected_type))
         self.fail(msg, context)
-
+    
     def invalid_index_type(self, index_type: Type, base_str: str,
                            context: Context) -> None:
         self.fail('Invalid index type {} for {}'.format(
             self.format(index_type), base_str), context)
-
+    
     def invalid_argument_count(self, callee: Callable, num_args: int,
                                context: Context) -> None:
         if num_args < len(callee.arg_types):
             self.too_few_arguments(callee, context)
         else:
             self.too_many_arguments(callee, context)
-
+    
     def too_few_arguments(self, callee: Callable, context: Context) -> None:
         msg = 'Too few arguments'
         if callee.name:
             msg += ' for {}'.format(callee.name)
         self.fail(msg, context)
-
+    
     def too_many_arguments(self, callee: Callable, context: Context) -> None:
         msg = 'Too many arguments'
         if callee.name:
             msg += ' for {}'.format(callee.name)
         self.fail(msg, context)
-
+    
     def too_many_positional_arguments(self, callee: Callable,
                                       context: Context) -> None:
         msg = 'Too many positional arguments'
@@ -421,14 +416,14 @@
         msg = 'Unexpected keyword argument "{}"'.format(name)
         if callee.name:
             msg += ' for {}'.format(callee.name)
-        self.fail(msg, context)
+        self.fail(msg, context)            
 
     def duplicate_argument_value(self, callee: Callable, index: int,
                                  context: Context) -> None:
         self.fail('{} gets multiple values for keyword argument "{}"'.
                   format(capitalize(callable_name(callee)),
                          callee.arg_names[index]), context)
-
+    
     def does_not_return_value(self, void_type: Type, context: Context) -> None:
         """Report an error about a void type in a non-void context.
 
@@ -441,31 +436,31 @@
         else:
             self.fail('{} does not return a value'.format(
                 capitalize((cast(Void, void_type)).source)), context)
-
+    
     def no_variant_matches_arguments(self, overload: Overloaded,
-                                     context: Context) -> None:
+                                      context: Context) -> None:
         if overload.name():
             self.fail('No overload variant of {} matches argument types'
                       .format(overload.name()), context)
         else:
             self.fail('No overload variant matches argument types', context)
-
+    
     def function_variants_overlap(self, n1: int, n2: int,
                                   context: Context) -> None:
         self.fail('Function signature variants {} and {} overlap'.format(
             n1 + 1, n2 + 1), context)
-
+    
     def invalid_cast(self, target_type: Type, source_type: Type,
-                     context: Context) -> None:
+                      context: Context) -> None:
         if not self.check_void(source_type, context):
             self.fail('Cannot cast from {} to {}'.format(
                 self.format(source_type), self.format(target_type)), context)
-
+    
     def incompatible_operator_assignment(self, op: str,
                                          context: Context) -> None:
         self.fail('Result type of {} incompatible in assignment'.format(op),
                   context)
-
+    
     def incompatible_value_count_in_assignment(self, lvalue_count: int,
                                                rvalue_count: int,
                                                context: Context) -> None:
@@ -473,26 +468,26 @@
             self.fail('Need {} values to assign'.format(lvalue_count), context)
         elif rvalue_count > lvalue_count:
             self.fail('Too many values to assign', context)
-
+    
     def type_incompatible_with_supertype(self, name: str, supertype: TypeInfo,
-                                         context: Context) -> None:
+                                          context: Context) -> None:
         self.fail('Type of "{}" incompatible with supertype "{}"'.format(
             name, supertype.name), context)
-
+    
     def signature_incompatible_with_supertype(
             self, name: str, name_in_super: str, supertype: str,
             context: Context) -> None:
         target = self.override_target(name, name_in_super, supertype)
         self.fail('Signature of "{}" incompatible with {}'.format(
             name, target), context)
-
+    
     def argument_incompatible_with_supertype(
             self, arg_num: int, name: str, name_in_supertype: str,
             supertype: str, context: Context) -> None:
         target = self.override_target(name, name_in_supertype, supertype)
         self.fail('Argument {} of "{}" incompatible with {}'
                   .format(arg_num, name, target), context)
-
+    
     def return_type_incompatible_with_supertype(
             self, name: str, name_in_supertype: str, supertype: str,
             context: Context) -> None:
@@ -505,13 +500,13 @@
         target = 'supertype "{}"'.format(supertype)
         if name_in_super != name:
             target = '"{}" of {}'.format(name_in_super, target)
-        return target
-
+        return target        
+    
     def boolean_return_value_expected(self, method: str,
                                       context: Context) -> None:
         self.fail('Boolean return value expected for method "{}"'.format(
             method), context)
-
+    
     def incompatible_type_application(self, expected_arg_count: int,
                                       actual_arg_count: int,
                                       context: Context) -> None:
@@ -524,12 +519,12 @@
         else:
             self.fail('Type application has too few types ({} expected)'
                       .format(expected_arg_count), context)
-
+    
     def incompatible_array_item_type(self, typ: Type, index: int,
                                      context: Context) -> None:
         self.fail('Array item {} has incompatible type {}'.format(
             index, self.format(typ)), context)
-
+    
     def could_not_infer_type_arguments(self, callee_type: Callable, n: int,
                                        context: Context) -> None:
         if callee_type.name and n > 0:
@@ -537,10 +532,10 @@
                 n, callee_type.name), context)
         else:
             self.fail('Cannot infer function type argument', context)
-
+    
     def invalid_var_arg(self, typ: Type, context: Context) -> None:
         self.fail('List or tuple expected as variable arguments', context)
-
+    
     def invalid_keyword_var_arg(self, typ: Type, context: Context) -> None:
         if isinstance(typ, Instance) and (
                 (cast(Instance, typ)).type.fullname() == 'builtins.dict'):
@@ -548,18 +543,18 @@
         else:
             self.fail('Argument after ** must be a dictionary',
                       context)
-
+    
     def incomplete_type_var_match(self, member: str, context: Context) -> None:
         self.fail('"{}" has incomplete match to supertype type variable'
                   .format(member), context)
-
+    
     def not_implemented(self, msg: str, context: Context) -> Type:
         self.fail('Feature not implemented yet ({})'.format(msg), context)
         return AnyType()
-
+    
     def undefined_in_superclass(self, member: str, context: Context) -> None:
         self.fail('"{}" undefined in superclass'.format(member), context)
-
+    
     def check_void(self, typ: Type, context: Context) -> bool:
         """If type is void, report an error such as '.. does not
         return a value' and return True. Otherwise, return False.
